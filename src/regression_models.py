--- conflicted
+++ resolved
@@ -80,7 +80,7 @@
             )
 
 
-<<<<<<< HEAD
+
 def random_search_grid_cv(regressor, params, X, y) -> dict:
     """
     Perform random search grid cross-validation.
@@ -108,7 +108,7 @@
     )
     grid_search.fit(X, y)
     return grid_search.best_params_
-=======
+
 def get_predictions(
     cfg: DictConfig,
     X_train: pd.DataFrame,
@@ -126,7 +126,7 @@
         predictions_dict[key + "_train"] = train_predictions
         predictions_dict[key + "_test"] = test_predictions
     return predictions_dict
->>>>>>> f4db045f
+
 
 
 def linear_regression(
